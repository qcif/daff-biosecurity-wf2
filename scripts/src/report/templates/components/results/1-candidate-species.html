--- conflicted
+++ resolved
@@ -100,24 +100,6 @@
         <td></td>
       </tr>
     </table>
-<<<<<<< HEAD
-
-    <p class="text-center">
-      <button
-        class="btn btn-primary"
-        data-bs-toggle="modal"
-        data-bs-target="{{ '#boldHitsModal' if bold else '#blastHitsModal' }}"
-      >
-        {{ 'View all BOLD hits' if bold else 'View all BLAST hits' }}
-      </button>
-    </p>
-    {% if bold %}
-      {% include "components/results/1b-bold-hits-modal.html" %}
-    {% else %}
-      {% include "components/results/1a-blast-hits-modal.html" %}
-    {% endif %}
-=======
->>>>>>> 432c45c9
   </div>
 </div>
 
@@ -166,16 +148,21 @@
     {% endfor %}
   </table>
 
-  <p class="text-center">
-    <button
-      class="btn btn-primary"
-      data-bs-toggle="modal"
-      data-bs-target="#blastHitsModal"
-    >
-      View all BLAST hits
-    </button>
-  </p>
-  {% include 'components/results/1a-blast-hits-modal.html' %}
+    <p class="text-center">
+      <button
+        class="btn btn-primary"
+        data-bs-toggle="modal"
+        data-bs-target="{{ '#boldHitsModal' if bold else '#blastHitsModal' }}"
+      >
+        {{ 'View all BOLD hits' if bold else 'View all BLAST hits' }}
+      </button>
+    </p>
+    {% if bold %}
+      {% include "components/results/1b-bold-hits-modal.html" %}
+    {% else %}
+      {% include "components/results/1a-blast-hits-modal.html" %}
+    {% endif %}
+  </div>
 </div>
 
 {% if candidates_boxplot_src %}
