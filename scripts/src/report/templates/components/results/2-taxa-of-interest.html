--- conflicted
+++ resolved
@@ -33,11 +33,7 @@
       </td>
     {% endif %}
     <td class="text-center">
-<<<<<<< HEAD
       {% set target_id = 'toi-' + taxon | css_hash %}
-=======
-      {% set target_id = 'toi-' + taxon.replace(' ', '-') %}
->>>>>>> ffaf9332
       {% set all_flags = [flags['5.1']['toi'][taxon], flags['5.2']['toi'][taxon], flags['5.3']['toi'][taxon]] %}
       {% set flag = all_flags | max(attribute='level') %}
       <button
