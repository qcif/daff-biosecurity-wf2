"""Runtime configuration for the workflow.

All configuration values can be overridden with environment variables.
"""

import os
import csv
import json
import logging
from Bio import SeqIO
from datetime import datetime
from logging.config import dictConfig
from pathlib import Path

from .log import get_logging_config
from .utils import path_safe_str
from . import countries

logger = logging.getLogger(__name__)

REPORT_FILENAME = "report_{sample_id}_{timestamp}.html"
QUERY_DIR_PREFIX = 'query_'


class Config:

    USER_EMAIL = os.getenv("USER_EMAIL")
    NCBI_API_KEY = os.getenv("NCBI_API_KEY")
    TIMESTAMP_FILENAME = os.getenv("TIMESTAMP_FILENAME", 'timestamp.txt')
    INPUT_FASTA_FILEPATH = Path(os.getenv("INPUT_FASTA_FILEPATH",
                                          "tests/test-data/query.fasta"))
    ACCESSIONS_FILENAME = os.getenv("ACCESSIONS_FILENAME", "accessions.txt")
    TAXONOMY_FILE = os.getenv("TAXONOMY_FILENAME", 'taxonomy.csv')
    QUERY_TITLE_FILE = os.getenv("QUERY_TITLE_FILENAME", 'query_title.txt')
    HITS_JSON = os.getenv("HITS_JSON_FILENAME", 'hits.json')
    HITS_FASTA = os.getenv("HITS_FASTA_FILENAME", 'hits.fasta')
    TAXONOMY_ID_CSV = os.getenv("TAXONOMY_ID_CSV_FILENAME",
                                'assigned_taxonomy.csv')
    CANDIDATES_FASTA = os.getenv("CANDIDATES_FASTA_FILENAME",
                                 'candidates.fasta')
    CANDIDATES_CSV = os.getenv("CANDIDATES_CSV_FILENAME", 'candidates.csv')
    CANDIDATES_JSON = os.getenv("CANDIDATES_JSON_FILENAME", 'candidates.json')
    CANDIDATES_COUNT_FILE = os.getenv("CANDIDATES_COUNT_FILENAME",
                                      'candidates_count.txt')
    CANDIDATES_SOURCES_JSON = os.getenv("CANDIDATES_SOURCES_JSON_FILENAME",
                                        'candidates_sources.json')
    TOI_DETECTED_CSV = os.getenv("TOI_DETECTED_CSV_FILENAME",
                                 'taxa_of_concern_detected.csv')
    PMI_MATCH_CSV = os.getenv("PMI_MATCH_CSV_FILENAME",
                              'preliminary_id_match.csv')
    BOXPLOT_IMG = os.getenv("BOXPLOT_IMG_FILENAME",
<<<<<<< HEAD
                            'identity-boxplot.png')
=======
                            'boxplot_image.png')
>>>>>>> 29715420
    DB_COVERAGE_JSON = os.getenv("DB_COVERAGE_JSON_FILENAME",
                                 'db_coverage.json')
    DB_COVERAGE_TOI_LIMIT = int(os.getenv("DB_COVERAGE_TOI_LIMIT", 10))

    DB_COVERAGE_MAX_CANDIDATES = 3
    FLAG_FILE_TEMPLATE = 'flag_{identifier}.txt'
    GBIF_LIMIT_RECORDS = int(os.getenv("GBIF_LIMIT_RECORDS", 500))
    GBIF_ACCEPTED_STATUS = os.getenv(
        "GBIF_ACCEPTED_STATUS",
        'accepted,doubtful',
    ).upper().replace(' ', '').split(',')
    LOG_FILENAME = 'run.log'
    QUERY_LOG_FILENAME = 'query.log'
    ENTREZ_LOCK_FILE = 'entrez.lock'
    ENTREZ_MAX_RETRIES = 3
    ENTREZ_CACHE_DIRNAME = 'entrez_cache'
    GBIF_FAST_LOCK_FILE = 'gbif-fast.lock'
    GBIF_SLOW_LOCK_FILE = 'gbif-slow.lock'
    GBIF_MAX_RETRIES = 3
    ERRORS_DIR = 'errors'

    class INPUTS:
        METADATA_CSV_HEADER = {
            "sample_id": "sample_id",
            "locus": "locus",
            "preliminary_id": "preliminary_id",
            "taxa_of_interest": "taxa_of_interest",
            "country": "country",
            "host": "host",
        }
        FASTA_FILEPATH = Path(
            os.getenv(
                "INPUT_FASTA_PATH",
                Path(__file__).parent.parent.parent.parent
                / 'tests/test-data/queries.fasta')
        )
        METADATA_PATH = Path(
            os.getenv(
                "INPUT_METADATA_CSV_FILEPATH",
                Path(__file__).parent.parent.parent.parent
                / 'tests/test-data/metadata.csv')
        )

    class ALIGNMENT:
        MIN_NT = int(os.getenv('MIN_NT', 400))
        MIN_Q_COVERAGE = float(os.getenv('MIN_Q_COVERAGE', 0.85))
        MIN_IDENTITY = float(os.getenv('MIN_IDENTITY', 0.935))
        MIN_IDENTITY_STRICT = float(os.getenv('MIN_IDENTITY_STRICT', 0.985))

    class OUTPUTS:
        TOI_DETECTED_HEADER = [
            "Taxon of interest",
            "Match rank",
            "Match taxon",
            "Match species",
            "Match accession",
            "Match identity",
        ]

    class REPORT:
        TITLE = "Taxonomic assignment report"

    def configure(self, output_dir=None):
        if output_dir:
            self.set_output_dir(output_dir)
        conf = get_logging_config(self.output_dir / self.LOG_FILENAME)
        dictConfig(conf)

    @property
    def output_dir(self):
        return Path(os.getenv("OUTPUT_DIR", 'output'))

    def set_output_dir(self, output_dir):
        output_dir = Path(output_dir)
        output_dir.mkdir(exist_ok=True, parents=True)
        os.environ["OUTPUT_DIR"] = str(output_dir)

    def configure_query_logger(self, query_dir):
        conf = get_logging_config(query_dir / self.QUERY_LOG_FILENAME)
        dictConfig(conf)

    def get_query_ix(self, ix_or_dir):
        """Resolve query index/dir to query index."""
        if (
            isinstance(ix_or_dir, str) and QUERY_DIR_PREFIX in ix_or_dir
        ) or isinstance(ix_or_dir, Path):
            query_dir = Path(ix_or_dir)
            return int(query_dir.name.split("_")[1]) - 1
        return ix_or_dir

    def get_query_dir(self, ix_or_dir):
        """Resolve query index/dir to query dir Path."""
        if (
            isinstance(ix_or_dir, str) and QUERY_DIR_PREFIX in ix_or_dir
        ) or isinstance(ix_or_dir, Path):
            query_dir = Path(ix_or_dir)
            return query_dir

        query_ix = int(ix_or_dir)
        sample_id = self.get_sample_id(query_ix)
        query_dir = (
            self.output_dir
            / f"{QUERY_DIR_PREFIX}{query_ix + 1:>03}_{sample_id}"
        )
        query_dir.mkdir(exist_ok=True, parents=True)
        return query_dir

    def get_sample_id(self, query):
        """Resolve query index/dir to sample ID."""
        query_ix = self.get_query_ix(query)
        return self.read_query_fasta(query_ix).id.split('.')[0]

    @property
    def taxonomy_path(self):
        return self.output_dir / self.TAXONOMY_FILE

    @property
    def entrez_lock_file(self):
        return self.output_dir / self.ENTREZ_LOCK_FILE

    @property
    def entrez_cache_dir(self):
        return self.output_dir / self.ENTREZ_CACHE_DIRNAME

    @property
    def gbif_slow_lock_file(self):
        return self.output_dir / self.GBIF_SLOW_LOCK_FILE

    @property
    def gbif_fast_lock_file(self):
        return self.output_dir / self.GBIF_FAST_LOCK_FILE

    @property
    def start_time(self) -> datetime:
        path = self.output_dir / self.TIMESTAMP_FILENAME
        if path.exists():
            ts = path.read_text().strip(' \n')
            return datetime.strptime(ts, "%Y%m%d %H%M%S")
        now = datetime.now()
        timestamp = now.strftime("%Y%m%d %H%M%S")
        path.write_text(timestamp)
        return now

    @property
    def metadata(self) -> dict[str, dict]:
        """Read metadata from CSV file."""
        if getattr(self, '_metadata', None):
            return self._metadata
        self._metadata = {}
        with self.INPUTS.METADATA_PATH.open() as f:
            header = self.INPUTS.METADATA_CSV_HEADER
            for row in csv.DictReader(f):
                sample_id = row.pop(header["sample_id"]).split('.')[0]
                self._metadata[sample_id] = {
                    key: row[colname].strip()
                    for key, colname in header.items()
                    if key != "sample_id"
                }
        return self._metadata

    def _get_metadata_for_query(self, query, field) -> str:
        sample_id = self.get_sample_id(query)
        return self.metadata[sample_id][
            self.INPUTS.METADATA_CSV_HEADER[field]
        ]

    def get_locus_for_query(self, query) -> str:
        return self._get_metadata_for_query(query, "locus")

    def get_pmi_for_query(self, query) -> str:
        return self._get_metadata_for_query(query, "preliminary_id")

    def get_country_code_for_query(self, query) -> str:
        country = self._get_metadata_for_query(query, "country")
        return countries.get_code(country)

    def get_toi_list_for_query(self, query) -> list[str]:
        """Read taxa of interest from TOI file."""
        toi_field = self._get_metadata_for_query(query, "taxa_of_interest")
        return toi_field.split('|')

    def get_report_path(self, query):
        query_ix = self.get_query_ix(query)
        return self.get_query_dir(query_ix) / path_safe_str(
            REPORT_FILENAME.format(
                sample_id=self.get_sample_id(query_ix).replace('.', '_'),
                timestamp='NOW',  # self.timestamp, # ! TODO
            )
        )

    def read_query_fasta(self, index=None) -> list[SeqIO.SeqRecord]:
        """Read query FASTA file."""
        if not hasattr(self, "query_sequences"):
            self.query_sequences = list(
                SeqIO.parse(self.INPUT_FASTA_FILEPATH, "fasta"))
        if index is not None:
            return self.query_sequences[int(index)]
        return self.query_sequences

    def read_blast_hits_json(self, query):
        """Read BLAST hits from JSON file."""
        query_dir = self.get_query_dir(query)
        path = query_dir / self.HITS_JSON
        return self.read_json(path)

    def read_blast_hits_fasta(self, query) -> list[SeqIO.SeqRecord]:
        """Read BLAST hits from JSON file."""
        query_dir = self.get_query_dir(query)
        path = query_dir / self.HITS_FASTA
        return self.read_fasta(path)

    def read_taxonomy_file(self) -> dict[str, dict[str, str]]:
        """Read taxonomy from CSV file."""
        taxonomies = {}
        with self.taxonomy_path.open() as f:
            for row in csv.DictReader(f):
                taxonomies[row["accession"].split('.')[0]] = row
        return taxonomies

    def read_json(self, path):
        """Read JSON file."""
        with path.open() as f:
            return json.load(f)

    def read_fasta(self, path):
        """Read FASTA file."""
        return list(SeqIO.parse(path, "fasta"))

    def to_json(self) -> dict:
        """Serialize object to JSON-friendly dict."""
        return {
            key: value
            for key, value in self.__dict__.items()
            if key not in (
                'query_sequences',
            )
        }<|MERGE_RESOLUTION|>--- conflicted
+++ resolved
@@ -49,11 +49,7 @@
     PMI_MATCH_CSV = os.getenv("PMI_MATCH_CSV_FILENAME",
                               'preliminary_id_match.csv')
     BOXPLOT_IMG = os.getenv("BOXPLOT_IMG_FILENAME",
-<<<<<<< HEAD
                             'identity-boxplot.png')
-=======
-                            'boxplot_image.png')
->>>>>>> 29715420
     DB_COVERAGE_JSON = os.getenv("DB_COVERAGE_JSON_FILENAME",
                                  'db_coverage.json')
     DB_COVERAGE_TOI_LIMIT = int(os.getenv("DB_COVERAGE_TOI_LIMIT", 10))
