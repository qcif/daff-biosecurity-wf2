--- conflicted
+++ resolved
@@ -10,18 +10,8 @@
 
 class Config:
 
-<<<<<<< HEAD
-    def __init__(self, output_dir):
-        self.output_dir = output_dir
-        self.HITS_JSON = getenv("HITS_JSON")
-        self.HITS_FASTA = getenv("HITS_FASTA")
-        self.FLAGS_CSV = getenv("FLAGS_CSV")
-        self.ID_FILE = getenv("ID_FILE")
-        self.CANDIDATES_FASTA = getenv("CANDIDATES_FASTA")
-        self.CANDIDATES_CSV = getenv("CANDIDATES_CSV")
-        self.ENTREZ_EMAIL = getenv("ENTREZ_EMAIL")
-=======
     output_dir = Path(os.getenv("OUTPUT_DIR", 'output'))
+    USER_EMAIL = os.getenv("USER_EMAIL", "c.hyde@qcif.edu.au")
     INPUT_TOI_FILEPATH = Path(
         os.getenv(
             "INPUT_TOI_FILEPATH",
@@ -41,7 +31,6 @@
     CANDIDATES_JSON = os.getenv("CANDIDATES_JSON_FILENAME", 'candidates.json')
     TOI_DETECTED_CSV = os.getenv("TOI_DETECTED_CSV_FILENAME",
                                  'taxa_of_concern_detected.csv')
->>>>>>> 6ef13595
 
     class ALIGNMENT:
         MIN_NT = int(os.getenv('MIN_NT', 400))
