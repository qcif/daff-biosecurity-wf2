"""Runtime configuration for the workflow.

All configuration values can be overridden with environment variables.
"""

import os
import csv
import json
import logging
from Bio import SeqIO
from Bio.SeqRecord import SeqRecord
from datetime import datetime
from pathlib import Path
from typing import Union

from utils import path_safe_str

logger = logging.getLogger(__name__)
logging.basicConfig(level=logging.INFO)

REPORT_FILENAME = "report_{sample_id}_{timestamp}.html"

logger = logging.getLogger(__name__)


class Config:

<<<<<<< HEAD
    output_dir = Path(os.getenv("OUTPUT_DIR", 'output')).resolve()

    TIMESTAMP_FILENAME = os.getenv("TIMESTAMP_FILENAME", 'timestamp.txt')
=======
    output_dir = Path(os.getenv("OUTPUT_DIR", 'output'))
    INPUT_TOI_FILEPATH = (
        Path(os.getenv("INPUT_TOI_FILEPATH"))
        if os.getenv("INPUT_TOI_FILEPATH")
        else None
    )
    INPUT_FASTA_FILEPATH = Path(os.getenv("INPUT_FASTA_FILEPATH",
                                          "tests/test-data/query.fasta"))
>>>>>>> 5ab4646b
    ACCESSIONS_FILENAME = os.getenv("ACCESSIONS_FILENAME", "accessions.txt")
    TAXONOMY_FILE = os.getenv("TAXONOMY_FILENAME", 'taxonomy.csv')
    QUERY_TITLE_FILE = os.getenv("QUERY_TITLE_FILENAME", 'query_title.txt')
    HITS_JSON = os.getenv("HITS_JSON_FILENAME", 'hits.json')
    HITS_FASTA = os.getenv("HITS_FASTA_FILENAME", 'hits.fasta')
    FLAGS_JSON = os.getenv("FLAGS_JSON_FILENAME", 'flags.json')
    TAXONOMY_ID_CSV = os.getenv("TAXONOMY_ID_CSV_FILENAME",
                                'assigned_taxonomy.csv')
    CANDIDATES_FASTA = os.getenv("CANDIDATES_FASTA_FILENAME",
                                 'candidates.fasta')
    CANDIDATES_CSV = os.getenv("CANDIDATES_CSV_FILENAME", 'candidates.csv')
    CANDIDATES_JSON = os.getenv("CANDIDATES_JSON_FILENAME", 'candidates.json')
    TOI_DETECTED_CSV = os.getenv("TOI_DETECTED_CSV_FILENAME",
                                 'taxa_of_concern_detected.csv')

    class INPUTS:
        FASTA_FILEPATH = Path(
            os.getenv(
                "INPUT_FASTA_PATH",
                Path(__file__).parent.parent.parent
                / 'tests/test-data/queries.fasta')
        )
        TOI_FILEPATH = Path(
            os.getenv(
                "INPUT_TOI_FILEPATH",
                Path(__file__).parent.parent.parent
                / 'tests/test-data/taxa_of_interest.txt')
        )
        METADATA_PATH = Path(
            os.getenv(
                "INPUT_METADATA_CSV_FILEPATH",
                Path(__file__).parent.parent.parent
                / 'tests/test-data/metadata.csv')
        )

    class ALIGNMENT:
        MIN_NT = int(os.getenv('MIN_NT', 400))
        MIN_Q_COVERAGE = float(os.getenv('MIN_Q_COVERAGE', 0.85))
        MIN_IDENTITY = float(os.getenv('MIN_IDENTITY', 0.935))
        MIN_IDENTITY_STRICT = float(os.getenv('MIN_IDENTITY_STRICT', 0.985))

    class OUTPUTS:
        TOI_DETECTED_HEADER = [
            "Taxon of interest",
            "Match rank",
            "Match taxon",
            "Match species",
            "Match accession",
            "Match identity",
        ]

    class REPORT:
        TITLE = "Taxonomic assignment report"

    @property
    def taxonomy_path(self):
        return self.output_dir / self.TAXONOMY_FILE

    @property
    def start_time(self) -> datetime:
        path = self.output_dir / self.TIMESTAMP_FILENAME
        if path.exists():
            ts = path.read_text().strip(' \n')
            return datetime.strptime(ts, "%Y%m%d %H%M%S")
        now = datetime.now()
        timestamp = now.strftime("%Y%m%d %H%M%S")
        path.write_text(timestamp)
        return now

    def get_report_path(self, query_ix):
        return self.get_query_dir(query_ix) / path_safe_str(
            REPORT_FILENAME.format(
                sample_id=self.get_sample_id(query_ix).replace('.', '_'),
                timestamp='NOW',  # self.timestamp, # ! TODO
            )
        )

    def set_output_dir(self, output_dir):
        self.output_dir = Path(output_dir)
        self.output_dir.mkdir(exist_ok=True, parents=True)

<<<<<<< HEAD
    def get_sample_id(self, query_ix):
        return self.read_query_fasta(query_ix).id

    def read_query_fasta(
        self,
        index: int = None,
    ) -> Union[list[SeqRecord], SeqRecord]:
        """Read query FASTA sequence."""
        path = self.INPUTS.FASTA_FILEPATH
        sequences = list(SeqIO.parse(path, "fasta"))
        if index is not None:
            return sequences[index]
        return sequences

    def read_blast_hits_json(self, query_dir):
        """Read BLAST hits from JSON file."""
        path = query_dir / self.HITS_JSON
        return self._read_json(path)
=======
    def get_query_dir(self, query_ix):
        query_id = self.get_query_id(query_ix)
        d = self.output_dir / f"query_{query_ix}_{query_id}"
        d.mkdir(exist_ok=True, parents=True)
        return d
>>>>>>> 5ab4646b

    def get_query_id(self, query_ix):
        return self.read_query_fasta(query_ix).id

    def ix_from_query_dir(self, query_dir):
        query_dir = Path(query_dir)
        return int(query_dir.name.split("_")[1])

    def read_taxa_of_interest(self) -> list[str]:
        """Read taxa of interest from TOI file."""
        if self.INPUT_TOI_FILEPATH is None:
            return []
        return [
            line.strip()
            for line in self.INPUTS.TOI_FILEPATH.read_text().splitlines()
            if line.strip()
        ]

    def read_query_fasta(self, index=None):
        """Read query FASTA file."""
        if not hasattr(self, "query_sequences"):
            self.query_sequences = list(
                SeqIO.parse(self.INPUT_FASTA_FILEPATH, "fasta"))
        if index is not None:
            return self.query_sequences[index]
        return self.query_sequences

    def read_blast_hits_json(self, query_dir):
        """Read BLAST hits from JSON file."""
        path = query_dir / self.HITS_JSON
        return self._read_json(path)

    def read_blast_hits_fasta(self, query_dir):
        """Read BLAST hits from JSON file."""
        path = query_dir / self.HITS_FASTA
        return self._read_fasta(path)

    def read_taxonomy_file(self):
        """Read taxonomy from CSV file."""
        taxonomies = {}
        with self.taxonomy_path.open() as f:
            for row in csv.DictReader(f):
                taxonomies[row["accession"].split('.')[0]] = row
        return taxonomies

<<<<<<< HEAD
    def get_query_dir(self, query_ix):
        d = self.output_dir / f"query_{query_ix}"
        d.mkdir(exist_ok=True, parents=True)
        return d

    def ix_from_query_dir(self, query_dir):
        query_dir = Path(query_dir)
        return int(query_dir.name.split("_")[1])
=======
    def write_flag(self, query_ix, flag_num, outcome):
        """Write flags to CSV file."""
        path = self.get_query_dir(query_ix) / self.FLAGS_CSV
        if not path.exists():
            with path.open("w") as f:
                writer = csv.writer(f)
                writer.writerow(["name", "number", "outcome", "explanation"])
        with path.open("a") as f:
            writer = csv.writer(f)
            writer.writerow([
                FLAG_DETAILS[flag_num]['name'],
                flag_num,
                outcome,
                FLAG_DETAILS[flag_num]['explanation'][outcome],
            ])
        logger.info(f"Flag {flag_num}{outcome} written to {self.FLAGS_CSV}")
>>>>>>> 5ab4646b

    def _read_json(self, path):
        """Read JSON file."""
        with path.open() as f:
            return json.load(f)

    def _read_fasta(self, path):
        """Read FASTA file."""
        return list(SeqIO.parse(path, "fasta"))<|MERGE_RESOLUTION|>--- conflicted
+++ resolved
@@ -8,12 +8,10 @@
 import json
 import logging
 from Bio import SeqIO
-from Bio.SeqRecord import SeqRecord
 from datetime import datetime
 from pathlib import Path
-from typing import Union
 
-from utils import path_safe_str
+from .utils import path_safe_str
 
 logger = logging.getLogger(__name__)
 logging.basicConfig(level=logging.INFO)
@@ -25,12 +23,8 @@
 
 class Config:
 
-<<<<<<< HEAD
-    output_dir = Path(os.getenv("OUTPUT_DIR", 'output')).resolve()
-
+    output_dir = Path(os.getenv("OUTPUT_DIR", 'output'))
     TIMESTAMP_FILENAME = os.getenv("TIMESTAMP_FILENAME", 'timestamp.txt')
-=======
-    output_dir = Path(os.getenv("OUTPUT_DIR", 'output'))
     INPUT_TOI_FILEPATH = (
         Path(os.getenv("INPUT_TOI_FILEPATH"))
         if os.getenv("INPUT_TOI_FILEPATH")
@@ -38,7 +32,6 @@
     )
     INPUT_FASTA_FILEPATH = Path(os.getenv("INPUT_FASTA_FILEPATH",
                                           "tests/test-data/query.fasta"))
->>>>>>> 5ab4646b
     ACCESSIONS_FILENAME = os.getenv("ACCESSIONS_FILENAME", "accessions.txt")
     TAXONOMY_FILE = os.getenv("TAXONOMY_FILENAME", 'taxonomy.csv')
     QUERY_TITLE_FILE = os.getenv("QUERY_TITLE_FILENAME", 'query_title.txt')
@@ -120,34 +113,13 @@
         self.output_dir = Path(output_dir)
         self.output_dir.mkdir(exist_ok=True, parents=True)
 
-<<<<<<< HEAD
-    def get_sample_id(self, query_ix):
-        return self.read_query_fasta(query_ix).id
-
-    def read_query_fasta(
-        self,
-        index: int = None,
-    ) -> Union[list[SeqRecord], SeqRecord]:
-        """Read query FASTA sequence."""
-        path = self.INPUTS.FASTA_FILEPATH
-        sequences = list(SeqIO.parse(path, "fasta"))
-        if index is not None:
-            return sequences[index]
-        return sequences
-
-    def read_blast_hits_json(self, query_dir):
-        """Read BLAST hits from JSON file."""
-        path = query_dir / self.HITS_JSON
-        return self._read_json(path)
-=======
     def get_query_dir(self, query_ix):
-        query_id = self.get_query_id(query_ix)
-        d = self.output_dir / f"query_{query_ix}_{query_id}"
+        sample_id = self.get_sample_id(query_ix)
+        d = self.output_dir / f"query_{query_ix}_{sample_id}"
         d.mkdir(exist_ok=True, parents=True)
         return d
->>>>>>> 5ab4646b
 
-    def get_query_id(self, query_ix):
+    def get_sample_id(self, query_ix):
         return self.read_query_fasta(query_ix).id
 
     def ix_from_query_dir(self, query_dir):
@@ -160,7 +132,7 @@
             return []
         return [
             line.strip()
-            for line in self.INPUTS.TOI_FILEPATH.read_text().splitlines()
+            for line in self.INPUT_TOI_FILEPATH.read_text().splitlines()
             if line.strip()
         ]
 
@@ -191,34 +163,6 @@
                 taxonomies[row["accession"].split('.')[0]] = row
         return taxonomies
 
-<<<<<<< HEAD
-    def get_query_dir(self, query_ix):
-        d = self.output_dir / f"query_{query_ix}"
-        d.mkdir(exist_ok=True, parents=True)
-        return d
-
-    def ix_from_query_dir(self, query_dir):
-        query_dir = Path(query_dir)
-        return int(query_dir.name.split("_")[1])
-=======
-    def write_flag(self, query_ix, flag_num, outcome):
-        """Write flags to CSV file."""
-        path = self.get_query_dir(query_ix) / self.FLAGS_CSV
-        if not path.exists():
-            with path.open("w") as f:
-                writer = csv.writer(f)
-                writer.writerow(["name", "number", "outcome", "explanation"])
-        with path.open("a") as f:
-            writer = csv.writer(f)
-            writer.writerow([
-                FLAG_DETAILS[flag_num]['name'],
-                flag_num,
-                outcome,
-                FLAG_DETAILS[flag_num]['explanation'][outcome],
-            ])
-        logger.info(f"Flag {flag_num}{outcome} written to {self.FLAGS_CSV}")
->>>>>>> 5ab4646b
-
     def _read_json(self, path):
         """Read JSON file."""
         with path.open() as f:
