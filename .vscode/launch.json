--- conflicted
+++ resolved
@@ -135,19 +135,10 @@
             "args": [
                 "output/bold/query_001_LC438549",
                 // "output/query_001_LC438549",
-<<<<<<< HEAD
                 // "output/query_002_ON075825",
                 // "--output_dir", "output",
                 "--output_dir", "output/bold",
                 "--bold",
-=======
-                "output/query_002_ON075825",
-                // "--output_dir", "output",
-
-                // For testing issue cases:
-                // "output/issues/44/query_001_VE25-1406_COI",
-                // "--output_dir", "output/issues/44",
->>>>>>> 432c45c9
             ],
             "env": {
                 "INPUT_FASTA_FILEPATH": "tests/test-data/queries.fasta",
