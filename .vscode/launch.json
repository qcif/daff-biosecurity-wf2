--- conflicted
+++ resolved
@@ -29,16 +29,11 @@
             "name": "Assign taxonomy",
             "program": "${workspaceFolder}/scripts/p3_assign_taxonomy.py",
             "args": [
-<<<<<<< HEAD
-                "output/query_1",
-            ]
-=======
                 "output/query_1"
             ],
             "env": {
                 "INPUT_TOI_FILEPATH": "tests/test-data/taxa_of_interest.txt",
             }
->>>>>>> 5ab4646b
         },
         {
             "type": "debugpy",
